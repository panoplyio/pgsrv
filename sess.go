--- conflicted
+++ resolved
@@ -92,11 +92,7 @@
 
 	// query-cycle
 	for {
-<<<<<<< HEAD
-		msg, err := t.NextFrontendMessage()
-=======
 		msg, err = t.NextMessage()
->>>>>>> 8aa32493
 		if err != nil {
 			return err
 		}
