package protocol

import (
	"bufio"
	"bytes"
	"github.com/jackc/pgx/pgproto3"
	"github.com/stretchr/testify/require"
	"testing"
)

func TestTransaction_Read(t *testing.T) {
	buf := bytes.Buffer{}
	comm := bufio.NewReadWriter(bufio.NewReader(&buf), bufio.NewWriter(&buf))
<<<<<<< HEAD
	transport := NewTransport(comm, comm)
	transport.initialized = true
	trans := &transaction{transport: transport, in: []pgproto3.FrontendMessage{}, out: []Message{}}
=======
	trans := &transaction{transport: NewTransport(comm), in: []pgproto3.FrontendMessage{}, out: []Message{}}
>>>>>>> 1bc6847f

	parseMsg := (&pgproto3.Parse{}).Encode([]byte{})
	_, err := comm.Write(parseMsg)
	require.NoError(t, err)

	err = comm.Flush()
	require.NoError(t, err)

	m, err := trans.NextFrontendMessage()
	require.NoError(t, err)
	require.NotNil(t, m,
		"expected to receive message from transaction. got nil")

	require.Equalf(t, 1, len(trans.in),
		"expected exactly 1 message in transaction incoming buffer. actual: %d", len(trans.in))

	require.IsTypef(t, &pgproto3.Parse{}, trans.in[0],
		"expected type of the only message in transaction incomming buffer to be %T. actual: %T", &pgproto3.Parse{}, trans.in[0])

	require.Equalf(t, 0, len(trans.out),
		"expected no message to exist in transaction's outgoing message buffer. actual buffer length: %d", len(trans.out))

	err = trans.Write(CommandComplete(""))
	require.NoError(t, err)

	require.Equalf(t, 1, len(trans.out),
		"expected exactly one message in transaction's outgoind message buffer. actual messages count: %d", len(trans.out))
}<|MERGE_RESOLUTION|>--- conflicted
+++ resolved
@@ -11,13 +11,7 @@
 func TestTransaction_Read(t *testing.T) {
 	buf := bytes.Buffer{}
 	comm := bufio.NewReadWriter(bufio.NewReader(&buf), bufio.NewWriter(&buf))
-<<<<<<< HEAD
-	transport := NewTransport(comm, comm)
-	transport.initialized = true
-	trans := &transaction{transport: transport, in: []pgproto3.FrontendMessage{}, out: []Message{}}
-=======
 	trans := &transaction{transport: NewTransport(comm), in: []pgproto3.FrontendMessage{}, out: []Message{}}
->>>>>>> 1bc6847f
 
 	parseMsg := (&pgproto3.Parse{}).Encode([]byte{})
 	_, err := comm.Write(parseMsg)
