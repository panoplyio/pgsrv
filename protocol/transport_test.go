package protocol

import (
	"bufio"
	"bytes"
	"fmt"
	"github.com/jackc/pgx/pgproto3"
	pgstories "github.com/panoplyio/pg-stories"
	"github.com/stretchr/testify/require"
	"io"
	"net"
	"testing"
	"time"
)

func TestProtocol_StartUp(t *testing.T) {
	t.Run("supported protocol version", func(t *testing.T) {
		buf := bytes.Buffer{}
		comm := bufio.NewReadWriter(bufio.NewReader(&buf), bufio.NewWriter(&buf))
		p := &Transport{W: comm, R: comm}

		_, err := comm.Write([]byte{
			0, 0, 0, 8, // length
			0, 3, 0, 0, // 3.0
			0, 0, 0, 0,
		})
		require.NoError(t, err)

		err = comm.Flush()
		require.NoError(t, err)

		_, err = p.StartUp()
		require.NoError(t, err)
	})

	t.Run("unsupported protocol version", func(t *testing.T) {
		buf := bytes.Buffer{}
		comm := bufio.NewReadWriter(bufio.NewReader(&buf), bufio.NewWriter(&buf))
		p := &Transport{W: comm, R: comm}

		_, err := comm.Write([]byte{
			0, 0, 0, 8, // length
			0, 2, 0, 0, // 2.0
			0, 0, 0, 0,
		})
		require.NoError(t, err)

		err = comm.Flush()
		require.NoError(t, err)

		_, err = p.StartUp()
		require.Error(t, err, "expected error of unsupported version. got none")
	})
}

func runStory(t *testing.T, conn io.ReadWriter, steps []pgstories.Step) error {
	frontend, err := pgproto3.NewFrontend(conn, conn)
	if err != nil {
		return err
	}

	story := &pgstories.Story{
		Steps:    steps,
		Frontend: frontend,
	}

	sigKill := make(chan interface{})
	timer := time.NewTimer(time.Second * 2)
	go func() {
		<-timer.C
		sigKill <- fmt.Errorf("timeout")
	}()

	err = story.Run(t, sigKill)
	if err != nil {
		timer.Stop()
	}
	return err
}

func TestProtocol_Read(t *testing.T) {
	t.Run("standard message flow", func(t *testing.T) {
		f, b := net.Pipe()

		frontend, err := pgproto3.NewFrontend(f, f)
		require.NoError(t, err)

		transport := NewTransport(b, b)
		transport.initialized = true

		msg := make(chan pgproto3.FrontendMessage)
		go func() {
<<<<<<< HEAD
			m, err := p.NextFrontendMessage()
=======
			m, err := transport.NextMessage()
>>>>>>> 8aa32493
			require.NoError(t, err)

			msg <- m
		}()

		m, err := frontend.Receive()
		require.NoError(t, err)
		require.IsType(t, &pgproto3.ReadyForQuery{}, m, "expected protocol to send ReadyForQuery message")

		err = frontend.Send(&pgproto3.Query{})
		require.NoError(t, err)

		res := <-msg

		require.IsTypef(t, &pgproto3.Query{}, res,
			"expected protocol to identify sent message as type %T. actual: %T", &pgproto3.Query{}, res)

		require.Nil(t, transport.transaction, "expected protocol not to start transaction")
	})

	t.Run("extended query message flow", func(t *testing.T) {
		t.Run("starts transaction", func(t *testing.T) {
			f, b := net.Pipe()

			transport := NewTransport(b, b)
			transport.initialized = true

			go func() {
				for {
<<<<<<< HEAD
					_, err := p.NextFrontendMessage()
=======
					_, err := transport.NextMessage()
>>>>>>> 8aa32493
					require.NoError(t, err)
				}
			}()

			err := runStory(t, f, []pgstories.Step{
				&pgstories.Response{BackendMessage: &pgproto3.ReadyForQuery{}},
				&pgstories.Command{FrontendMessage: &pgproto3.Parse{}},
				&pgstories.Command{FrontendMessage: &pgproto3.Bind{}},
			})
			require.NoError(t, err)

			require.NotNil(t, transport.transaction, "expected protocol to start transaction")
		})

		t.Run("ends transaction", func(t *testing.T) {
			f, b := net.Pipe()

			transport := NewTransport(b, b)
			transport.initialized = true

			go func() {
				for {
<<<<<<< HEAD
					m, err := p.NextFrontendMessage()
					require.NoError(t, err)

					err = nil
					switch m.(type) {
					case *pgproto3.Parse:
						err = p.Write(ParseComplete)
					case *pgproto3.Bind:
						err = p.Write(BindComplete)
=======
					m, err := transport.NextMessage()
					require.NoError(t, err)

					switch m.Type() {
					case Parse:
						err = transport.Write(ParseComplete)
					case Bind:
						err = transport.Write(BindComplete)
>>>>>>> 8aa32493
					}
					require.NoError(t, err)
				}
			}()

			err := runStory(t, f, []pgstories.Step{
				&pgstories.Response{BackendMessage: &pgproto3.ReadyForQuery{}},
				&pgstories.Command{FrontendMessage: &pgproto3.Parse{}},
				&pgstories.Command{FrontendMessage: &pgproto3.Bind{}},
				&pgstories.Command{FrontendMessage: &pgproto3.Sync{}},
				&pgstories.Response{BackendMessage: &pgproto3.ParseComplete{}},
				&pgstories.Response{BackendMessage: &pgproto3.BindComplete{}},
				&pgstories.Response{BackendMessage: &pgproto3.ReadyForQuery{}},
			})

			require.NoError(t, err)

			require.Nil(t, transport.transaction, "expected protocol to end transaction")
		})
	})
}<|MERGE_RESOLUTION|>--- conflicted
+++ resolved
@@ -90,11 +90,7 @@
 
 		msg := make(chan pgproto3.FrontendMessage)
 		go func() {
-<<<<<<< HEAD
-			m, err := p.NextFrontendMessage()
-=======
 			m, err := transport.NextMessage()
->>>>>>> 8aa32493
 			require.NoError(t, err)
 
 			msg <- m
@@ -124,11 +120,7 @@
 
 			go func() {
 				for {
-<<<<<<< HEAD
-					_, err := p.NextFrontendMessage()
-=======
 					_, err := transport.NextMessage()
->>>>>>> 8aa32493
 					require.NoError(t, err)
 				}
 			}()
@@ -151,26 +143,15 @@
 
 			go func() {
 				for {
-<<<<<<< HEAD
-					m, err := p.NextFrontendMessage()
+					m, err := transport.NextMessage()
 					require.NoError(t, err)
 
 					err = nil
 					switch m.(type) {
 					case *pgproto3.Parse:
-						err = p.Write(ParseComplete)
+						err = transport.Write(ParseComplete)
 					case *pgproto3.Bind:
-						err = p.Write(BindComplete)
-=======
-					m, err := transport.NextMessage()
-					require.NoError(t, err)
-
-					switch m.Type() {
-					case Parse:
-						err = transport.Write(ParseComplete)
-					case Bind:
 						err = transport.Write(BindComplete)
->>>>>>> 8aa32493
 					}
 					require.NoError(t, err)
 				}
