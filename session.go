package pgsrv

import (
	"context"
	"fmt"
	"github.com/jackc/pgx"
	"github.com/jackc/pgx/pgproto3"
	"github.com/jackc/pgx/pgtype"
	"github.com/panoplyio/pgsrv/protocol"
	"io"
	"math/rand"
	"sync"
)

var allSessions sync.Map

type portal struct {
	srcPreparedStatement string
	parameters           [][]byte
}

// Session represents a single client-connection, and handles all of the
// communications with that client.
//
// see: https://www.postgresql.org/docs/9.2/static/protocol.html
// for postgres protocol and startup handshake process
type session struct {
	Server      *server
	Conn        io.ReadWriteCloser
	Args        map[string]interface{}
	Secret      int32 // used for cancelling requests
	Ctx         context.Context
	CancelFunc  context.CancelFunc
	initialized bool
	statements  map[string]*pgx.PreparedStatement
	portals     map[string]*portal
}

func (s *session) startUp() error {
	handshake := protocol.NewHandshake(s.Conn)
	msg, err := handshake.Init()
	if err != nil {
		return err
	}

	if msg.IsCancel() {
		pid, secret, err := msg.CancelKeyData()
		if err != nil {
			return err
		}

		s, ok := allSessions.Load(pid)
		if !ok || s == nil {
			_, cancelFunc := context.WithCancel(context.Background())
			cancelFunc()
		} else if s.(*session).Secret == secret {
			s.(*session).CancelFunc() // intentionally doesn't report success to frontend
		}

		return nil // disconnect.
	}

	s.Args, err = msg.StartupArgs()
	if err != nil {
		return err
	}

	// handle authentication
	err = s.Server.authenticator.authenticate(handshake, s.Args)
	if err != nil {
		return err
	}

	err = handshake.Write(protocol.ParameterStatus("client_encoding", "utf8"))
	if err != nil {
		return err
	}

	// generate cancellation pid and secret for this session
	s.Secret = rand.Int31()

	pid := rand.Int31()
	for s1, ok := allSessions.Load(pid); ok && s1 != nil; pid++ {
		s1, ok = allSessions.Load(pid)
	}

	allSessions.Store(pid, s)
	defer allSessions.Delete(pid)

	// notify the client of the pid and secret to be passed back when it wishes
	// to interrupt this session
	s.Ctx, s.CancelFunc = context.WithCancel(context.Background())
	err = handshake.Write(protocol.BackendKeyData(pid, s.Secret))
	if err != nil {
		return err
	}
	return nil
}

// Handle a connection session
func (s *session) Serve() error {
	err := s.startUp()
	if err != nil {
		return err
	}

<<<<<<< HEAD
	s.statements = map[string]*pgx.PreparedStatement{}
	s.portals = map[string]*portal{}
	t := protocol.NewHandler(s.Conn)
=======
	t := protocol.NewTransport(s.Conn)
>>>>>>> 38fa789b

	// query-cycle
	for {
		msg, err := t.NextFrontendMessage()
		if err != nil {
			return err
		}

		var res []protocol.Message
		switch v := msg.(type) {
		case *pgproto3.Terminate:
			s.Conn.Close()
			return nil // client terminated intentionally
		case *pgproto3.Query:
			q := &query{
				transport: t,
				sql:       v.String,
				queryer:   s.Server,
				execer:    s.Server,
			}
			err = q.Run(s)
		case *pgproto3.Describe:
			res, err = s.describe(msg.(*pgproto3.Describe))
		case *pgproto3.Parse:
			res, err = s.prepare(msg.(*pgproto3.Parse))
		case *pgproto3.Bind:
			res, err = s.bind(msg.(*pgproto3.Bind))
		case *pgproto3.Execute:
			err = t.Write(protocol.ErrorResponse(fmt.Errorf("not implemented")))
		}
		for _, m := range res {
			err = t.Write(m)
			if err != nil {
				break
			}
		}
		if err != nil {
			return err
		}
	}
}

func (s *session) prepare(parseMsg *pgproto3.Parse) (res []protocol.Message, err error) {
	ps := &pgx.PreparedStatement{
		Name: parseMsg.Name,
		SQL:  parseMsg.Query,
	}
	ps.ParameterOIDs = make([]pgtype.OID, len(parseMsg.ParameterOIDs))
	for i := 0; i < len(parseMsg.ParameterOIDs); i++ {
		ps.ParameterOIDs[i] = pgtype.OID(parseMsg.ParameterOIDs[i])
	}
	s.statements[ps.Name] = ps
	res = append(res, protocol.ParseComplete)
	return
}

func (s *session) describe(describeMsg *pgproto3.Describe) (res []protocol.Message, err error) {
	switch describeMsg.ObjectType {
	case 'S':
		if ps, ok := s.statements[describeMsg.Name]; !ok {
			res = append(res, protocol.ErrorResponse(fmt.Errorf("prepared statement %s not exist", describeMsg.Name)))
		} else {
			res = append(res, protocol.ParameterDescription(ps))
			// TODO: add a RowDescription message. this will require access to the catalog
		}
	case 'P':
		err = fmt.Errorf("unsupported object type '%c'", describeMsg.ObjectType)
	default:
		err = fmt.Errorf("unrecognized object type '%c'", describeMsg.ObjectType)
	}
	return
}

func (s *session) bind(bindMsg *pgproto3.Bind) (res []protocol.Message, err error) {
	ps, exist := s.statements[bindMsg.PreparedStatement]
	if !exist {
		res = append(res, protocol.ErrorResponse(fmt.Errorf("prepared statement %s not exist", bindMsg.PreparedStatement)))
		return
	}
	s.portals[bindMsg.DestinationPortal] = &portal{
		srcPreparedStatement: ps.Name,
		parameters:           bindMsg.Parameters,
	}
	res = append(res, protocol.BindComplete)
	return
}

func (s *session) Set(k string, v interface{}) { s.Args[k] = v }
func (s *session) Get(k string) interface{}    { return s.Args[k] }
func (s *session) Del(k string)                { delete(s.Args, k) }
func (s *session) All() map[string]interface{} { return s.Args }<|MERGE_RESOLUTION|>--- conflicted
+++ resolved
@@ -104,13 +104,9 @@
 		return err
 	}
 
-<<<<<<< HEAD
 	s.statements = map[string]*pgx.PreparedStatement{}
 	s.portals = map[string]*portal{}
-	t := protocol.NewHandler(s.Conn)
-=======
 	t := protocol.NewTransport(s.Conn)
->>>>>>> 38fa789b
 
 	// query-cycle
 	for {
