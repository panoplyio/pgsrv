package pgsrv

import (
	"context"
	"fmt"
	"github.com/jackc/pgx"
	"github.com/jackc/pgx/pgproto3"
	"github.com/jackc/pgx/pgtype"
	"github.com/panoplyio/pgsrv/protocol"
	"io"
	"math/rand"
	"sync"
)

var allSessions sync.Map

// Session represents a single client-connection, and handles all of the
// communications with that client.
//
// see: https://www.postgresql.org/docs/9.2/static/protocol.html
// for postgres protocol and startup handshake process
type session struct {
<<<<<<< HEAD
	Server        *server
	Conn          io.ReadWriteCloser
	Args          map[string]interface{}
	Secret        int32 // used for cancelling requests
	Ctx           context.Context
	CancelFunc    context.CancelFunc
	initialized   bool
	queryer       Queryer
	authenticator authenticator
	statements    map[string]*pgx.PreparedStatement
	portals       map[string]*portal
}

// Handle a connection session
func (s *session) Serve() error {
	t := protocol.NewTransport(s.Conn, s.Conn)
	s.statements = map[string]*pgx.PreparedStatement{}
	s.portals = map[string]*portal{}

	suMsg, err := t.StartUp()
=======
	Server      *server
	Conn        io.ReadWriteCloser
	Args        map[string]interface{}
	Secret      int32 // used for cancelling requests
	Ctx         context.Context
	CancelFunc  context.CancelFunc
	initialized bool
}

func (s *session) startUp(t *protocol.Transport) error {
	msg, err := t.StartUp()
>>>>>>> 90a65ca1
	if err != nil {
		return err
	}

	if msg.IsCancel() {
		pid, secret, err := msg.CancelKeyData()
		if err != nil {
			return err
		}

		s, ok := allSessions.Load(pid)
		if !ok || s == nil {
			_, cancelFunc := context.WithCancel(context.Background())
			cancelFunc()
		} else if s.(*session).Secret == secret {
			s.(*session).CancelFunc() // intentionally doesn't report success to frontend
		}

		return nil // disconnect.
	}

	s.Args, err = msg.StartupArgs()
	if err != nil {
		return err
	}

	// handle authentication
	err = s.Server.authenticator.authenticate(t, s.Args)
	if err != nil {
		return err
	}

	err = t.Write(protocol.ParameterStatus("client_encoding", "utf8"))
	if err != nil {
		return err
	}

	// generate cancellation pid and secret for this session
	s.Secret = rand.Int31()

	pid := rand.Int31()
	for s1, ok := allSessions.Load(pid); ok && s1 != nil; pid++ {
		s1, ok = allSessions.Load(pid)
	}

	allSessions.Store(pid, s)
	defer allSessions.Delete(pid)

	// notify the client of the pid and secret to be passed back when it wishes
	// to interrupt this session
	s.Ctx, s.CancelFunc = context.WithCancel(context.Background())
	err = t.Write(protocol.BackendKeyData(pid, s.Secret))
	if err != nil {
		return err
	}
	return nil
}

// Handle a connection session
func (s *session) Serve() error {
	t := protocol.NewTransport(s.Conn, s.Conn)
	err := s.startUp(t)
	if err != nil {
		return err
	}

	// query-cycle
	for {
		msg, err := t.NextFrontendMessage()
		if err != nil {
			return err
		}

		var res []protocol.Message
		switch v := msg.(type) {
		case *pgproto3.Terminate:
			s.Conn.Close()
			return nil // client terminated intentionally
		case *pgproto3.Query:
			q := &query{
				transport: t,
				sql:       v.String,
				queryer:   s.Server,
				execer:    s.Server,
			}
			err = q.Run(s)
		case *pgproto3.Describe:
			res, err = s.describe(msg.(*pgproto3.Describe))
		case *pgproto3.Parse:
			res, err = s.prepare(msg.(*pgproto3.Parse))
		case *pgproto3.Bind:
			res, err = s.bind(msg.(*pgproto3.Bind))
		case *pgproto3.Execute:
			err = t.Write(protocol.ErrorResponse(fmt.Errorf("not implemented")))
		}
		for _, m := range res {
			err = t.Write(m)
			if err != nil {
				break
			}
		}
		if err != nil {
			return err
		}
	}
}

func (s *session) prepare(parseMsg *pgproto3.Parse) (res []protocol.Message, err error) {
	ps := &pgx.PreparedStatement{
		Name: parseMsg.Name,
		SQL:  parseMsg.Query,
	}
	ps.ParameterOIDs = make([]pgtype.OID, len(parseMsg.ParameterOIDs))
	for i := 0; i < len(parseMsg.ParameterOIDs); i++ {
		ps.ParameterOIDs[i] = pgtype.OID(parseMsg.ParameterOIDs[i])
	}
	s.statements[ps.Name] = ps
	res = append(res, protocol.ParseComplete)
	return
}

func (s *session) describe(describeMsg *pgproto3.Describe) (res []protocol.Message, err error) {
	switch describeMsg.ObjectType {
	case 'S':
		if ps, ok := s.statements[describeMsg.Name]; !ok {
			res = append(res, protocol.ErrorResponse(fmt.Errorf("prepared statement %s not exist", describeMsg.Name)))
		} else {
			res = append(res, protocol.ParameterDescription(ps))
			// TODO: add a RowDescription message. this will require access to the catalog
		}
	case 'P':
		err = fmt.Errorf("unsupported object type '%c'", describeMsg.ObjectType)
	default:
		err = fmt.Errorf("unrecognized object type '%c'", describeMsg.ObjectType)
	}
	return
}

func (s *session) bind(bindMsg *pgproto3.Bind) (res []protocol.Message, err error) {
	ps, exist := s.statements[bindMsg.PreparedStatement]
	if !exist {
		res = append(res, protocol.ErrorResponse(fmt.Errorf("prepared statement %s not exist", bindMsg.PreparedStatement)))
		return
	}
	s.portals[bindMsg.DestinationPortal] = &portal{
		srcPreparedStatement: ps.Name,
		parameters:           bindMsg.Parameters,
	}
	res = append(res, protocol.BindComplete)
	return
}

func (s *session) Set(k string, v interface{}) { s.Args[k] = v }
func (s *session) Get(k string) interface{}    { return s.Args[k] }
func (s *session) Del(k string)                { delete(s.Args, k) }
func (s *session) All() map[string]interface{} { return s.Args }<|MERGE_RESOLUTION|>--- conflicted
+++ resolved
@@ -20,28 +20,6 @@
 // see: https://www.postgresql.org/docs/9.2/static/protocol.html
 // for postgres protocol and startup handshake process
 type session struct {
-<<<<<<< HEAD
-	Server        *server
-	Conn          io.ReadWriteCloser
-	Args          map[string]interface{}
-	Secret        int32 // used for cancelling requests
-	Ctx           context.Context
-	CancelFunc    context.CancelFunc
-	initialized   bool
-	queryer       Queryer
-	authenticator authenticator
-	statements    map[string]*pgx.PreparedStatement
-	portals       map[string]*portal
-}
-
-// Handle a connection session
-func (s *session) Serve() error {
-	t := protocol.NewTransport(s.Conn, s.Conn)
-	s.statements = map[string]*pgx.PreparedStatement{}
-	s.portals = map[string]*portal{}
-
-	suMsg, err := t.StartUp()
-=======
 	Server      *server
 	Conn        io.ReadWriteCloser
 	Args        map[string]interface{}
@@ -49,11 +27,12 @@
 	Ctx         context.Context
 	CancelFunc  context.CancelFunc
 	initialized bool
+	statements    map[string]*pgx.PreparedStatement
+	portals       map[string]*portal
 }
 
 func (s *session) startUp(t *protocol.Transport) error {
 	msg, err := t.StartUp()
->>>>>>> 90a65ca1
 	if err != nil {
 		return err
 	}
@@ -119,6 +98,9 @@
 	if err != nil {
 		return err
 	}
+
+	s.statements = map[string]*pgx.PreparedStatement{}
+	s.portals = map[string]*portal{}
 
 	// query-cycle
 	for {
