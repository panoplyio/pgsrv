--- conflicted
+++ resolved
@@ -28,7 +28,34 @@
 	})
 }
 
-<<<<<<< HEAD
+func TestUnrecognized(t *testing.T) {
+	e := Unrecognized("thing %s", "meh").(*err)
+	require.Equal(t, "42000", e.Code())
+	require.Equal(t, -1, e.Position())
+	require.Equal(t, "unrecognized thing meh", e.Error())
+}
+
+func TestInvalid(t *testing.T) {
+	e := Invalid("thing %s", "meh").(*err)
+	require.Equal(t, "42000", e.Code())
+	require.Equal(t, -1, e.Position())
+	require.Equal(t, "invalid thing meh", e.Error())
+}
+
+func TestDisallowed(t *testing.T) {
+	e := Disallowed("thing %s", "meh").(*err)
+	require.Equal(t, "42000", e.Code())
+	require.Equal(t, -1, e.Position())
+	require.Equal(t, "disallowed thing meh", e.Error())
+}
+
+func TestUnsupported(t *testing.T) {
+	e := Unsupported("thing %s", "meh").(*err)
+	require.Equal(t, "0A000", e.Code())
+	require.Equal(t, -1, e.Position())
+	require.Equal(t, "unsupported thing meh", e.Error())
+}
+
 func TestWithSeverity(t *testing.T) {
 	t.Run("error is nil", func(t *testing.T) {
 		err := WithSeverity(nil, "thing")
@@ -83,33 +110,6 @@
 		require.NotNil(t, es)
 		require.Equal(t, 13, es.(*err).Position())
 	})
-=======
-func TestUnrecognized(t *testing.T) {
-	e := Unrecognized("thing %s", "meh").(*err)
-	require.Equal(t, "42000", e.Code())
-	require.Equal(t, -1, e.Position())
-	require.Equal(t, "unrecognized thing meh", e.Error())
-}
-
-func TestInvalid(t *testing.T) {
-	e := Invalid("thing %s", "meh").(*err)
-	require.Equal(t, "42000", e.Code())
-	require.Equal(t, -1, e.Position())
-	require.Equal(t, "invalid thing meh", e.Error())
-}
-
-func TestDisallowed(t *testing.T) {
-	e := Disallowed("thing %s", "meh").(*err)
-	require.Equal(t, "42000", e.Code())
-	require.Equal(t, -1, e.Position())
-	require.Equal(t, "disallowed thing meh", e.Error())
-}
-func TestUnsupported(t *testing.T) {
-	e := Unsupported("thing %s", "meh").(*err)
-	require.Equal(t, "0A000", e.Code())
-	require.Equal(t, -1, e.Position())
-	require.Equal(t, "unsupported thing meh", e.Error())
->>>>>>> 4c69362a
 }
 
 type mockErr struct{}
